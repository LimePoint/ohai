--- conflicted
+++ resolved
@@ -65,15 +65,6 @@
       @plugin[:platform].should == "linuxmint"
       @plugin[:platform_family].should == "debian"
     end
-<<<<<<< HEAD
-    it "should set platform to gcel and platform_family to debian [:lsb][:id] contains GCEL" do
-      @plugin[:lsb][:id] = "GCEL"
-      @plugin.run
-      @plugin[:platform].should == "gcel"
-      @plugin[:platform_family].should == "debian"
-    end
-=======
->>>>>>> 798daefb
     it "should set platform to debian and platform_family to debian [:lsb][:id] contains Debian" do
       @plugin[:lsb][:id] = "Debian"
       @plugin.run
