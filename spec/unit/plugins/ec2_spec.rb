--- conflicted
+++ resolved
@@ -56,7 +56,7 @@
         { "meta-data/" => "instance_type\nami_id\nsecurity-groups",
           "meta-data/instance_type" => "c1.medium",
           "meta-data/ami_id" => "ami-5d2dc934",
-         "meta-data/security-groups" => "group1\ngroup2"
+          "meta-data/security-groups" => "group1\ngroup2"
         }
       end
 
@@ -253,16 +253,9 @@
       expect(@plugin[:ec2]['metrics']).to be_nil
       expect(@plugin[:ec2]['metrics_vhostmd']).to be_nil
     end
-<<<<<<< HEAD
-  end
-
-  describe "with xen mac and metadata address connected" do
-    it_should_behave_like "ec2"
-=======
   end # shared examples for ec2
->>>>>>> 87dce52c
-
-  describe "without dmi, with xen mac, and metadata address connected" do
+
+  describe "without dmi or ec2metadata binary, with xen mac, and metadata address connected" do
     before(:each) do
       allow(IO).to receive(:select).and_return([[],[1],[]])
       @plugin[:network][:interfaces][:eth0][:arp] = {"169.254.1.0"=>"fe:ff:ff:ff:ff:ff"}
@@ -276,14 +269,8 @@
     end
   end
 
-<<<<<<< HEAD
   describe "with ec2metadata binary" do
     it_should_behave_like "ec2"
-=======
-
-  describe "without ec2 mac and metadata address connected" do
-    it_should_behave_like "!ec2"
->>>>>>> 87dce52c
 
     before(:each) do
       allow(File).to receive(:exist?).with('/usr/bin/ec2metadata').and_return(true)
