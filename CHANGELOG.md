--- conflicted
+++ resolved
@@ -3,11 +3,9 @@
 ## Unreleased Changes
 
 * [**Phil Dibowitz**](https://github.com/jaymzh):
-<<<<<<< HEAD
   linux::filesystem now reads all of /proc/mounts instead of just 4K
-=======
+* [**Phil Dibowitz**](https://github.com/jaymzh):
   Use lsblk instead of blkid if available.
->>>>>>> 13059148
 
 ## Last Release: 6.20.0
 
