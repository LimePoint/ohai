--- conflicted
+++ resolved
@@ -1,34 +1,6 @@
 # Ohai Changelog
 
-<<<<<<< HEAD
-## Unreleased: 7.0.4
-
-* Added platform_family support for ibm_powerkvm (OHAI-558)
-* cannot disable Lsb plugin (OHAI-565)
-
-## Last Release: 7.0.2 (04/09/2014)
-
-* Skip v7 plugins when refreshing a v6 plugin. Fixes (OHAI-562)
-  `Ohai::Exceptions::AttributeNotFound` errors in Chef's ohai resource
-
-http://www.getchef.com/blog/2014/04/09/release-chef-client-11-12-2/
-
-## Release: 7.0.0 (04/08/2014)
-
-* Work around libc bug in `hostname --fqdn`
-* Report Suse and OpenSuse seperately in the :platform attribute.
-* CPU information matching linux is now available on darwin.
-* ip6address detection failure logging is turned down to :debug.
-* fe80:: link-local address is not reported as ip6addresses anymore.
-* Private network information is now available as [:rackspace][:private_networks] on Rackspace nodes.
-* System init mechanism is now reported at [:init_package] on linux.
-* Define cloud plugin interface (OHAI-542)
-* java -version wastes memory (OHAI-550)
-* Ohai cannot detect running in an lxc container (OHAI-551)
-* Normalize cloud attributes for Azure (OHAI-554)
-* Capture FreeBSD osreldate for comparison purposes (OHAI-557)
-=======
-## Unreleased: 7.2.0
+## Last Release: 7.2.0
 
 * [**Lance Bragstad**:](https://github.com/lbragstad)
   Added platform_family support for ibm_powerkvm (OHAI-558)
@@ -62,13 +34,30 @@
   Provide basic memory information for Mac OS X. (OHAI-431)
 * [**Jerry Chen**](https://github.com/jcsalterego):
   Rackspace plugin rescues Errno::ENOENT if xenstor-* utils are not found (OHAI-587)
-  
+
 
 * root_group provider not implemented for Windows (OHAI-491)
 * `Ohai::Exceptions::AttributeNotFound` errors in Chef's ohai resource
 * Be reluctant to call something an LXC host (OHAI-573)
->>>>>>> a12d645e
 
-http://www.getchef.com/blog/2014/04/08/release-chef-client-11-12-0-10-32-2/
 
-http://www.getchef.com/blog/2014/01/20/ohai-7-0-release-candidate/+## Previous Release: 7.0.4
+
+* Added platform_family support for ibm_powerkvm (OHAI-558)
+* cannot disable Lsb plugin (OHAI-565)
+* Skip v7 plugins when refreshing a v6 plugin. Fixes (OHAI-562)
+  `Ohai::Exceptions::AttributeNotFound` errors in Chef's ohai resource
+* Work around libc bug in `hostname --fqdn`
+* Report Suse and OpenSuse seperately in the :platform attribute.
+* CPU information matching linux is now available on darwin.
+* ip6address detection failure logging is turned down to :debug.
+* fe80:: link-local address is not reported as ip6addresses anymore.
+* Private network information is now available as [:rackspace][:private_networks] on Rackspace nodes.
+* System init mechanism is now reported at [:init_package] on linux.
+* Define cloud plugin interface (OHAI-542)
+* java -version wastes memory (OHAI-550)
+* Ohai cannot detect running in an lxc container (OHAI-551)
+* Normalize cloud attributes for Azure (OHAI-554)
+* Capture FreeBSD osreldate for comparison purposes (OHAI-557)
+
+http://www.getchef.com/blog/2014/04/09/release-chef-client-11-12-2/