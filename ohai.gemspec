--- conflicted
+++ resolved
@@ -12,12 +12,8 @@
   s.email = "adam@opscode.com"
   s.homepage = "http://wiki.opscode.com/display/chef/Ohai"
 
-<<<<<<< HEAD
   s.add_dependency "mime-types", "~> 1.16"
-  
-=======
   s.add_dependency "systemu", "~> 2.5.2"
->>>>>>> 798daefb
   s.add_dependency "yajl-ruby"
   s.add_dependency "mixlib-cli"
   s.add_dependency "mixlib-config", "~> 2.0"
