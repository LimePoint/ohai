#
# Author:: Adam Jacob (<adam@opscode.com>)
# Copyright:: Copyright (c) 2008 Opscode, Inc.
# License:: Apache License, Version 2.0
#
# Licensed under the Apache License, Version 2.0 (the "License");
# you may not use this file except in compliance with the License.
# You may obtain a copy of the License at
#
#     http://www.apache.org/licenses/LICENSE-2.0
#
# Unless required by applicable law or agreed to in writing, software
# distributed under the License is distributed on an "AS IS" BASIS,
# WITHOUT WARRANTIES OR CONDITIONS OF ANY KIND, either express or implied.
# See the License for the specific language governing permissions and
# limitations under the License.
#

Ohai.plugin(:Platform) do
  provides "platform", "platform_version", "platform_family"

  depends "lsb"

  def get_redhatish_platform(contents)
    contents[/^Red Hat/i] ? "redhat" : contents[/(\w+)/i, 1].downcase
  end

<<<<<<< HEAD
  def get_redhatish_version(contents)
    contents[/Rawhide/i] ? contents[/((\d+) \(Rawhide\))/i, 1].downcase : contents[/release ([\d\.]+)/, 1]
=======
# platform [ and platform_version ? ] should be lower case to avoid dealing with RedHat/Redhat/redhat matching 
if File.exists?("/etc/oracle-release")
  contents = File.read("/etc/oracle-release").chomp
  platform "oracle"
  platform_version get_redhatish_version(contents)
elsif File.exists?("/etc/enterprise-release")
  contents = File.read("/etc/enterprise-release").chomp
  platform "oracle"
  platform_version get_redhatish_version(contents)
elsif File.exists?("/etc/debian_version")
  # Ubuntu and Debian both have /etc/debian_version
  # Ubuntu should always have a working lsb, debian does not by default
  if lsb[:id] =~ /Ubuntu/i
    platform "ubuntu"
    platform_version lsb[:release]
  elsif lsb[:id] =~ /LinuxMint/i
    platform "linuxmint"
    platform_version lsb[:release]
  else 
    if File.exists?("/usr/bin/raspi-config")
      platform "raspbian"
    else
      platform "debian"
    end
    platform_version File.read("/etc/debian_version").chomp
>>>>>>> 798daefb
  end

  collect_data(:linux) do
    # platform [ and platform_version ? ] should be lower case to avoid dealing with RedHat/Redhat/redhat matching 
    if File.exists?("/etc/oracle-release")
      contents = File.read("/etc/oracle-release").chomp
      platform "oracle"
      platform_version get_redhatish_version(contents)
    elsif File.exists?("/etc/enterprise-release")
      contents = File.read("/etc/enterprise-release").chomp
      platform "oracle"
      platform_version get_redhatish_version(contents)
    elsif File.exists?("/etc/debian_version")
      # Ubuntu, GCEL and Debian both have /etc/debian_version
      # Ubuntu, GCEL should always have a working lsb, debian does not by default
      if lsb[:id] =~ /Ubuntu/i
        platform "ubuntu"
        platform_version lsb[:release]
      elsif lsb[:id] =~ /gcel/i
        platform "gcel"
        platform_version lsb[:release]
      elsif lsb[:id] =~ /LinuxMint/i
        platform "linuxmint"
        platform_version lsb[:release]
      else 
        if File.exists?("/usr/bin/raspi-config")
          platform "raspbian"
        else
          platform "debian"
        end
        platform_version File.read("/etc/debian_version").chomp
      end
    elsif File.exists?("/etc/redhat-release")
      contents = File.read("/etc/redhat-release").chomp
      platform get_redhatish_platform(contents)
      platform_version get_redhatish_version(contents)
    elsif File.exists?("/etc/system-release")
      contents = File.read("/etc/system-release").chomp
      platform get_redhatish_platform(contents)
      platform_version get_redhatish_version(contents)
    elsif File.exists?('/etc/gentoo-release')
      platform "gentoo"
      platform_version File.read('/etc/gentoo-release').scan(/(\d+|\.+)/).join
    elsif File.exists?('/etc/SuSE-release')
      platform "suse"
      suse_release = File.read("/etc/SuSE-release")
      platform_version suse_release.scan(/VERSION = (\d+)\nPATCHLEVEL = (\d+)/).flatten.join(".")
      platform_version suse_release.scan(/VERSION = ([\d\.]{2,})/).flatten.join(".") if platform_version == ""
    elsif File.exists?('/etc/slackware-version')
      platform "slackware"
      platform_version File.read("/etc/slackware-version").scan(/(\d+|\.+)/).join
    elsif File.exists?('/etc/arch-release')
      platform "arch"
      # no way to determine platform_version in a rolling release distribution
      # kernel release will be used - ex. 2.6.32-ARCH
    elsif lsb[:id] =~ /RedHat/i
      platform "redhat"
      platform_version lsb[:release]
    elsif lsb[:id] =~ /Amazon/i
      platform "amazon"
      platform_version lsb[:release]
    elsif lsb[:id] =~ /ScientificSL/i
      platform "scientific"
      platform_version lsb[:release]
    elsif lsb[:id] =~ /XenServer/i
      platform "xenserver"
      platform_version lsb[:release]
    elsif lsb[:id] # LSB can provide odd data that changes between releases, so we currently fall back on it rather than dealing with its subtleties 
      platform lsb[:id].downcase
      platform_version lsb[:release]
    end

<<<<<<< HEAD
    case platform
    when /debian/, /ubuntu/, /linuxmint/, /raspbian/, /gcel/
      platform_family "debian"
    when /fedora/
      platform_family "fedora"
    when /oracle/, /centos/, /redhat/, /scientific/, /enterpriseenterprise/, /amazon/, /xenserver/, /cloudlinux/ # Note that 'enterpriseenterprise' is oracle's LSB "distributor ID"
      platform_family "rhel"
    when /suse/
      platform_family "suse"
    when /gentoo/
      platform_family "gentoo"
    when /slackware/
      platform_family "slackware"
    when /arch/ 
      platform_family "arch" 
    end
  end
=======
case platform
  when /debian/, /ubuntu/, /linuxmint/, /raspbian/
    platform_family "debian"
  when /fedora/
    platform_family "fedora"
  when /oracle/, /centos/, /redhat/, /scientific/, /enterpriseenterprise/, /amazon/, /xenserver/ # Note that 'enterpriseenterprise' is oracle's LSB "distributor ID"
    platform_family "rhel"
  when /suse/
    platform_family "suse"
  when /gentoo/
    platform_family "gentoo"
  when /slackware/
    platform_family "slackware"
  when /arch/ 
    platform_family "arch" 
>>>>>>> 798daefb
end<|MERGE_RESOLUTION|>--- conflicted
+++ resolved
@@ -18,43 +18,14 @@
 
 Ohai.plugin(:Platform) do
   provides "platform", "platform_version", "platform_family"
-
   depends "lsb"
 
   def get_redhatish_platform(contents)
     contents[/^Red Hat/i] ? "redhat" : contents[/(\w+)/i, 1].downcase
   end
 
-<<<<<<< HEAD
   def get_redhatish_version(contents)
     contents[/Rawhide/i] ? contents[/((\d+) \(Rawhide\))/i, 1].downcase : contents[/release ([\d\.]+)/, 1]
-=======
-# platform [ and platform_version ? ] should be lower case to avoid dealing with RedHat/Redhat/redhat matching 
-if File.exists?("/etc/oracle-release")
-  contents = File.read("/etc/oracle-release").chomp
-  platform "oracle"
-  platform_version get_redhatish_version(contents)
-elsif File.exists?("/etc/enterprise-release")
-  contents = File.read("/etc/enterprise-release").chomp
-  platform "oracle"
-  platform_version get_redhatish_version(contents)
-elsif File.exists?("/etc/debian_version")
-  # Ubuntu and Debian both have /etc/debian_version
-  # Ubuntu should always have a working lsb, debian does not by default
-  if lsb[:id] =~ /Ubuntu/i
-    platform "ubuntu"
-    platform_version lsb[:release]
-  elsif lsb[:id] =~ /LinuxMint/i
-    platform "linuxmint"
-    platform_version lsb[:release]
-  else 
-    if File.exists?("/usr/bin/raspi-config")
-      platform "raspbian"
-    else
-      platform "debian"
-    end
-    platform_version File.read("/etc/debian_version").chomp
->>>>>>> 798daefb
   end
 
   collect_data(:linux) do
@@ -68,13 +39,10 @@
       platform "oracle"
       platform_version get_redhatish_version(contents)
     elsif File.exists?("/etc/debian_version")
-      # Ubuntu, GCEL and Debian both have /etc/debian_version
-      # Ubuntu, GCEL should always have a working lsb, debian does not by default
+      # Ubuntu and Debian both have /etc/debian_version
+      # Ubuntu should always have a working lsb, debian does not by default
       if lsb[:id] =~ /Ubuntu/i
         platform "ubuntu"
-        platform_version lsb[:release]
-      elsif lsb[:id] =~ /gcel/i
-        platform "gcel"
         platform_version lsb[:release]
       elsif lsb[:id] =~ /LinuxMint/i
         platform "linuxmint"
@@ -127,9 +95,8 @@
       platform_version lsb[:release]
     end
 
-<<<<<<< HEAD
     case platform
-    when /debian/, /ubuntu/, /linuxmint/, /raspbian/, /gcel/
+    when /debian/, /ubuntu/, /linuxmint/, /raspbian/
       platform_family "debian"
     when /fedora/
       platform_family "fedora"
@@ -145,21 +112,4 @@
       platform_family "arch" 
     end
   end
-=======
-case platform
-  when /debian/, /ubuntu/, /linuxmint/, /raspbian/
-    platform_family "debian"
-  when /fedora/
-    platform_family "fedora"
-  when /oracle/, /centos/, /redhat/, /scientific/, /enterpriseenterprise/, /amazon/, /xenserver/ # Note that 'enterpriseenterprise' is oracle's LSB "distributor ID"
-    platform_family "rhel"
-  when /suse/
-    platform_family "suse"
-  when /gentoo/
-    platform_family "gentoo"
-  when /slackware/
-    platform_family "slackware"
-  when /arch/ 
-    platform_family "arch" 
->>>>>>> 798daefb
 end