--- conflicted
+++ resolved
@@ -32,8 +32,6 @@
     have_lsblk ? /^(\S+) (\S+)/ : /^(\S+): #{attr}="(\S+)"/
   end
 
-<<<<<<< HEAD
-=======
   def find_device(name)
     %w{/dev /dev/mapper}.each do |dir|
       path = File.join(dir, name)
@@ -42,7 +40,6 @@
     name
   end
 
->>>>>>> 3d27b8c7
   collect_data(:linux) do
     fs = Mash.new
     have_lsblk = File.executable?('/bin/lsblk')
@@ -93,11 +90,7 @@
       end
     end
 
-<<<<<<< HEAD
-    have_lsblk = File.exists?('/bin/lsblk')
-=======
     have_lsblk = File.exist?('/bin/lsblk')
->>>>>>> 3d27b8c7
 
     # Gather more filesystem types via libuuid, even devices that's aren't mounted
     cmd = get_blk_cmd('TYPE', have_lsblk)
@@ -142,11 +135,7 @@
     end
 
     # Grab any missing mount information from /proc/mounts
-<<<<<<< HEAD
-    if File.exists?('/proc/mounts')
-=======
     if File.exist?('/proc/mounts')
->>>>>>> 3d27b8c7
       mounts = ''
       # Due to https://tickets.opscode.com/browse/OHAI-196
       # we have to non-block read dev files. Ew.
