#
# Author: sawanoboriyu@higanworks.com
# Copyright (C) 2014 HiganWorks LLC
# License:: Apache License, Version 2.0
#
# Licensed under the Apache License, Version 2.0 (the "License");
# you may not use this file except in compliance with the License.
# You may obtain a copy of the License at
#
# http://www.apache.org/licenses/LICENSE-2.0
#
# Unless required by applicable law or agreed to in writing, software
# distributed under the License is distributed on an "AS IS" BASIS,
# WITHOUT WARRANTIES OR CONDITIONS OF ANY KIND, either express or implied.
# See the License for the specific language governing permissions and
# limitations under the License.
#
#

# Reference from: sm-summary command

Ohai.plugin(:Joyent) do
  provides "joyent"
  provides "virtualization/guest_id"
  depends "os", "platform", "virtualization"

  def collect_product_file
    data = ::File.read("/etc/product") rescue nil
    if data
      data.strip.split("\n")
    else
      nil
    end
  end

  def collect_pkgsrc
<<<<<<< HEAD
    if File.exist?("/opt/local/etc/pkg_install.conf")
      sm_pkgsrc = ::File.read("/opt/local/etc/pkg_install.conf").split("=")
      sm_pkgsrc[1].chomp
=======
    data = ::File.read("/opt/local/etc/pkg_install.conf") rescue nil
    if data
      data.strip.split("=", 2).last
>>>>>>> 9cd0ce09
    else
      nil
    end
  end

  def is_smartos?
    platform == "smartos"
  end

  collect_data do
    if is_smartos?
      joyent Mash.new

      # copy uuid
      joyent[:sm_uuid] = virtualization[:guest_uuid]

      # get zone id unless globalzone
      unless joyent[:sm_uuid] == "global"
        joyent[:sm_id] = virtualization[:guest_id]
      end

      # retrieve image name and pkgsrc
      collect_product_file.each do |line|
        case line
        when /^Image/
          sm_image = line.split(" ")
          joyent[:sm_image_id] = sm_image[1]
          joyent[:sm_image_ver] = sm_image[2]
        when /^Base Image/
          sm_baseimage = line.split(" ")
          joyent[:sm_baseimage_id] = sm_baseimage[2]
          joyent[:sm_baseimage_ver] = sm_baseimage[3]
        end
      end

      ## retrieve pkgsrc
      joyent[:sm_pkgsrc] = collect_pkgsrc if collect_pkgsrc
    end
  end
end<|MERGE_RESOLUTION|>--- conflicted
+++ resolved
@@ -34,15 +34,9 @@
   end
 
   def collect_pkgsrc
-<<<<<<< HEAD
-    if File.exist?("/opt/local/etc/pkg_install.conf")
-      sm_pkgsrc = ::File.read("/opt/local/etc/pkg_install.conf").split("=")
-      sm_pkgsrc[1].chomp
-=======
     data = ::File.read("/opt/local/etc/pkg_install.conf") rescue nil
     if data
       data.strip.split("=", 2).last
->>>>>>> 9cd0ce09
     else
       nil
     end
